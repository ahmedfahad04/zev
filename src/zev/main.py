--- conflicted
+++ resolved
@@ -8,14 +8,9 @@
 from rich.console import Console
 import sys
 
-<<<<<<< HEAD
-from zev.constants import DEFAULT_OPENAI_BASE_URL, DEFAULT_OPENAI_MODEL, DEFAULT_GEMINI_MODEL, DEFAULT_PROVIDER, LLMProvider
-from zev.llm import get_options
-=======
 from zev.config.setup import run_setup
 from zev.constants import OPENAI_BASE_URL, OPENAI_DEFAULT_MODEL, CONFIG_FILE_NAME
 from zev.llms.llm import get_inference_provider
->>>>>>> 10c47496
 from zev.utils import get_env_context, get_input_string
 
 
@@ -42,29 +37,6 @@
     ),
     DotEnvField(
         name="OPENAI_BASE_URL",
-<<<<<<< HEAD
-        prompt="Enter your OpenAI base URL (for example, to use Ollama, enter http://localhost:11434/v1. Required if using OpenAI provider)",
-        required=False,
-        default=DEFAULT_OPENAI_BASE_URL,
-    ),
-    DotEnvField(
-        name="OPENAI_MODEL",
-        prompt="Enter your OpenAI model (required if using OpenAI provider)",
-        required=False,
-        default=DEFAULT_OPENAI_MODEL,
-    ),
-    DotEnvField(
-        name="GEMINI_API_KEY",
-        prompt="Enter your Gemini API key (required if using Gemini provider)",
-        required=False,
-        default=os.getenv("GEMINI_API_KEY", ""),
-    ),
-    DotEnvField(
-        name="GEMINI_MODEL",
-        prompt="Enter your Gemini model (required if using Gemini provider)",
-        required=False,
-        default=DEFAULT_GEMINI_MODEL,
-=======
         prompt="Enter your OpenAI base URL (for example, to use Ollama, enter http://localhost:11434/v1. If you don't know what this is, just press enter)",
         required=True,
         default=OPENAI_BASE_URL,
@@ -74,55 +46,12 @@
         prompt="Enter your OpenAI model",
         required=True,
         default=OPENAI_DEFAULT_MODEL,
->>>>>>> 10c47496
     ),
 ]
 
 
 def setup():
-<<<<<<< HEAD
-    new_file = ""
-    
-    # First, get the LLM provider
-    llm_provider_field = next(field for field in DOT_ENV_FIELDS if field.name == "LLM_PROVIDER")
-    provider = get_input_string(
-        llm_provider_field.name, 
-        llm_provider_field.prompt, 
-        llm_provider_field.default, 
-        llm_provider_field.required
-    ).lower()
-    new_file += f"{llm_provider_field.name}={provider}\n"
-    
-    # Then, show only the relevant fields based on the selected provider
-    for field in DOT_ENV_FIELDS:
-        # Skip the provider field as we've already handled it
-        if field.name == "LLM_PROVIDER":
-            continue
-            
-        # Skip OpenAI fields if Gemini is selected
-        if provider == LLMProvider.GEMINI and field.name.startswith("OPENAI_"):
-            new_file += f"{field.name}=\n"  # Add empty value to maintain the field
-            continue
-            
-        # Skip Gemini fields if OpenAI is selected
-        if provider == LLMProvider.OPENAI and field.name.startswith("GEMINI_"):
-            new_file += f"{field.name}=\n"  # Add empty value to maintain the field
-            continue
-            
-        # For the selected provider, prompt for the field value
-        new_value = get_input_string(field.name, field.prompt, field.default, field.required)
-        new_file += f"{field.name}={new_value}\n"
-
-    # Create the app data directory if it doesn't exist
-    app_data_dir = platformdirs.user_data_dir("zev")
-    os.makedirs(app_data_dir, exist_ok=True)
-
-    # Write the new .env file
-    with open(os.path.join(app_data_dir, ".env"), "w") as f:
-        f.write(new_file)
-=======
     run_setup()
->>>>>>> 10c47496
 
 
 def show_options(words: str):
