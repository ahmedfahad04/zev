import os
import sys
from dataclasses import dataclass

import dotenv
import platformdirs
import pyperclip
import questionary
from rich import print as rprint

from zev.constants import DEFAULT_BASE_URL, DEFAULT_MODEL
from zev.llm import get_options
from zev.utils import get_env_context, get_input_string


@dataclass
class DotEnvField:
    name: str
    prompt: str
    required: bool = True
    default: str = ""


DOT_ENV_FIELDS = [
    DotEnvField(
        name="OPENAI_API_KEY",
        prompt="Enter your OpenAI API key",
        required=False,
        default=os.getenv("OPENAI_API_KEY", ""),
    ),
    DotEnvField(
        name="OPENAI_BASE_URL",
        prompt="Enter your OpenAI base URL (for example, to use Ollama, enter http://localhost:11434/v1. If you don't know what this is, just press enter)",
        required=True,
        default=DEFAULT_BASE_URL,
    ),
    DotEnvField(
        name="OPENAI_MODEL",
        prompt="Enter your OpenAI model",
        required=True,
        default=DEFAULT_MODEL,
    ),
]


def setup():
    new_file = ""
    for field in DOT_ENV_FIELDS:
        new_value = get_input_string(field.name, field.prompt, field.default, field.required)
        new_file += f"{field.name}={new_value}\n"

    app_data_dir = platformdirs.user_data_dir("zev")
    os.makedirs(app_data_dir, exist_ok=True)
    with open(os.path.join(app_data_dir, ".env"), "w") as f:
        f.write(new_file)


def show_options(words: str):
<<<<<<< HEAD
    context = get_env_context()
    response = get_options(prompt=words, context=context)
=======
    response = get_options(words)
    if response is None:
        return

>>>>>>> 543100e2
    if not response.is_valid:
        print(response.explanation_if_not_valid)
        return

    if not response.commands:
        print("No commands available")
        return

    options = [questionary.Choice(cmd.command, description=cmd.short_explanation) for cmd in response.commands]
    options.append(questionary.Choice("Cancel"))
    options.append(questionary.Separator())

    selected = questionary.select(
        "Select command:",
        choices=options,
        use_shortcuts=True,
        style=questionary.Style(
            [
                ("answer", "fg:#61afef"),
                ("question", "bold"),
                ("instruction", "fg:#98c379"),
            ]
        ),
    ).ask()

    if selected != "Cancel":
        pyperclip.copy(selected)
        rprint("\n[green]✓[/green] Copied to clipboard")


def run_no_prompt():
    input = get_input_string("input", "Describe what you want to do", "", False)
    show_options(input)


def app():
    # check if .env exists or if setting up again
    app_data_dir = platformdirs.user_data_dir("zev")
    args = [arg.strip() for arg in sys.argv[1:]]
    
    if not os.path.exists(os.path.join(app_data_dir, ".env")):
        setup()
        print("Setup complete...\n")
        if len(args) == 1 and args[0] == "--setup":
            return
    elif len(args) == 1 and args[0] == "--setup":
        dotenv.load_dotenv(os.path.join(app_data_dir, ".env"), override=True)
        setup()
        print("Setup complete...\n")
        return
    elif len(args) == 1 and args[0] == "--version":
        print(f"zev version: 0.2.3")
        return

    # important: make sure this is loaded before actually running the app (in regular or interactive mode)
    dotenv.load_dotenv(os.path.join(app_data_dir, ".env"), override=True)

    if not args:
        run_no_prompt()
        return

    # Strip any trailing question marks from the input
    query = " ".join(args).rstrip("?")
    show_options(query)


if __name__ == "__main__":
    app()<|MERGE_RESOLUTION|>--- conflicted
+++ resolved
@@ -56,15 +56,11 @@
 
 
 def show_options(words: str):
-<<<<<<< HEAD
     context = get_env_context()
     response = get_options(prompt=words, context=context)
-=======
-    response = get_options(words)
     if response is None:
         return
 
->>>>>>> 543100e2
     if not response.is_valid:
         print(response.explanation_if_not_valid)
         return
